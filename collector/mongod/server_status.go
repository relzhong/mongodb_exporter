--- conflicted
+++ resolved
@@ -61,11 +61,8 @@
 
 	Cursors *Cursors `bson:"cursors"`
 
-<<<<<<< HEAD
+	StorageEngine	*StorageEngineStats	`bson:"storageEngine"`
 	InMemory	*WiredTigerStats	`bson:"inMemory"`
-=======
-	StorageEngine	*StorageEngineStats	`bson:"storageEngine"`
->>>>>>> ff380f55
 	RocksDb		*RocksDbStats		`bson:"rocksdb"`
 	WiredTiger	*WiredTigerStats	`bson:"wiredTiger"`
 }
@@ -121,13 +118,11 @@
 	if status.Cursors != nil {
 		status.Cursors.Export(ch)
 	}
-<<<<<<< HEAD
+	if status.StorageEngine != nil {
+		status.StorageEngine.Export(ch)
+	}
 	if status.InMemory != nil {
 		status.InMemory.Export(ch)
-=======
-	if status.StorageEngine != nil {
-		status.StorageEngine.Export(ch)
->>>>>>> ff380f55
 	}
 	if status.RocksDb != nil {
 		status.RocksDb.Export(ch)
@@ -185,13 +180,11 @@
 	if status.Cursors != nil {
 		status.Cursors.Describe(ch)
 	}
-<<<<<<< HEAD
+	if status.StorageEngine != nil {
+		status.StorageEngine.Describe(ch)
+	}
 	if status.InMemory != nil {
 		status.InMemory.Describe(ch)
-=======
-	if status.StorageEngine != nil {
-		status.StorageEngine.Describe(ch)
->>>>>>> ff380f55
 	}
 	if status.RocksDb != nil {
 		status.RocksDb.Describe(ch)
